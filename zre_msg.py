""" These are the zre_msg messages
    HELLO - Greet a peer so it can connect back to us
        sequence      number 2
        endpoint      string
        groups        strings
        status        number 1
        name          string
        headers       dictionary
    WHISPER - Send a message to a peer
        sequence      number 2
        content       frame
    SHOUT - Send a message to a group
        sequence      number 2
        group         string
        content       frame
    JOIN - Join a group
        sequence      number 2
        group         string
        status        number 1
    LEAVE - Leave a group
        sequence      number 2
        group         string
        status        number 1
    PING - Ping a peer that has gone silent
        sequence      number 2
    PING_OK - Reply to a peer's ping
        sequence      number 2
"""

import struct
import uuid
import zmq
import logging

STRING_MAX = 255

logger = logging.getLogger(__name__)


class ZreMsg(object):

<<<<<<< HEAD
    VERSION = 2
    HELLO   = 1
=======
    VERSION = 1
    HELLO = 1
>>>>>>> a9fa6989
    WHISPER = 2
    SHOUT = 3
    JOIN = 4
    LEAVE = 5
    PING = 6
    PING_OK = 7

    def __init__(self, id=None, *args, **kwargs):
        self.address = ""
        self.id = id
        self.sequence = 0
        self.endpoint = ""
        self.groups = ()
        self.group = None
        self.status = 0
        self.name = ""
        self.headers = {}
        self.content = b""
        self.struct_data = kwargs.get("data", b'')
        self._needle = 0
        self._ceil = len(self.struct_data)

    #def __del__(self):

    def recv(self, input_socket):
        # If we're reading from a ROUTER socket, get address
        frames = input_socket.recv_multipart()
        if input_socket.socket_type == zmq.ROUTER:
            self.address = frames.pop(0)
<<<<<<< HEAD
            #print("ZreMsg id from router sock: %s" %self.address)
=======
            self.address = uuid.UUID(bytes=self.address)

>>>>>>> a9fa6989
            if not self.address:
                logger.debug("Peer identity frame empty or malformed")

        # Read and parse command in frame
        self.struct_data = frames.pop(0)
        if not self.struct_data:
            return None

        # Get and check protocol signature
        if self._needle != 0:
            logger.debug("Message already decoded for protocol signature")

        self._ceil = len(self.struct_data)

        signature = self._get_number2()
        if signature != (0xAAA0 | 1):
            logger.debug("Invalid signature {0}".format(signature))
            return None

        # Get message id and parse per message type
        self.id = self._get_number1()

        version = self._get_number1()
        if version != 2:
            logger.debug("Invalid version {0}".format(version))
            return None

        if self.id == ZreMsg.HELLO:
            self.unpack_hello()

        elif self.id == ZreMsg.WHISPER:
            self.sequence = self._get_number2()
            if len(frames):
                self.content = frames.pop(0)

        elif self.id == ZreMsg.SHOUT:
            self.sequence = self._get_number2()
            self.group = self._get_string()
            if len(frames):
                self.content = frames.pop(0)

        elif self.id == ZreMsg.JOIN:
            self.sequence = self._get_number2()
            self.group = self._get_string()
            self.status = self._get_number1()

        elif self.id == ZreMsg.LEAVE:
            self.sequence = self._get_number2()
            self.group = self._get_string()
            self.status = self._get_number1()

        elif self.id == ZreMsg.PING:
            self.sequence = self._get_number2()

        elif self.id == ZreMsg.PING_OK:
            self.sequence = self._get_number2()

        else:
            logger.debug("Message type {0} unknown".format(self.id))

    # Send the zre_msg to the output, and destroy it
    def send(self, output_socket):
        # clear data
        self.struct_data = b''
        self._needle = 0

        # add signature
        self._put_number2(0xAAA0 | 1)

        # add id
        self._put_number1(self.id)
<<<<<<< HEAD
        #print(self.struct_data)
        # add version
        self._put_number1(2)
=======
>>>>>>> a9fa6989

        if self.id == ZreMsg.HELLO:
            self.pack_hello()

        elif self.id == ZreMsg.WHISPER:
            self._put_number2(self.sequence)
            # add content in a new frame

        elif self.id == ZreMsg.SHOUT:
            self._put_number2(self.sequence)
            self._put_string(self.group)
            # add content in a new frame

        elif self.id == ZreMsg.JOIN:
            self._put_number2(self.sequence)
            self._put_string(self.group)
            self._put_number1(self.status)

        elif self.id == ZreMsg.LEAVE:
            self._put_number2(self.sequence)
            self._put_string(self.group)
            self._put_number1(self.status)

        elif self.id == ZreMsg.PING:
            self._put_number2(self.sequence)

        elif self.id == ZreMsg.PING_OK:
            self._put_number2(self.sequence)

        else:
            logger.debug("Message type {0} unknown".format(self.id))

        # If we're sending to a ROUTER, we send the address first
        if output_socket.socket_type == zmq.ROUTER:
            output_socket.send(self.address.bytes, zmq.SNDMORE)
        # Now send the data frame
        if (self.content):
            output_socket.send(self.struct_data, zmq.SNDMORE)
            if isinstance(self.content, list):
                output_socket.send_multipart(self.content)
            else:
                output_socket.send(self.content)
        else:
            output_socket.send(self.struct_data)

    # Send the HELLO to the output in one step
    def send_hello(self, output, sequence, ipaddress, mailbox, groups, status, headers):
        print("E: NOT IMPLEMENTED")
        pass

    # Send the WHISPER to the output in one step
    def send_whisper(self, output, sequence, content):
        print("E: NOT IMPLEMENTED")
        pass

    # Send the SHOUT to the output in one step
    def send_shout(self, output, sequence, group, content):
        print("E: NOT IMPLEMENTED")
        pass

    # Send the JOIN to the output in one step
    def send_join(self, output, sequence, group, status):
        print("E: NOT IMPLEMENTED")
        pass

    # Send the LEAVE to the output in one step
    def send_leave(self, sequence, group, status):
        print("E: NOT IMPLEMENTED")
        pass

    # Send the PING to the output in one step
    def send_ping(self, output, sequence):
        print("E: NOT IMPLEMENTED")
        pass

    #  Send the PING_OK to the output in one step
    def send_ping_ok(self, output, sequence):
        print("E: NOT IMPLEMENTED")
        pass

    # Duplicate the zre_msg message
    def dup(self):
        print("E: NOT IMPLEMENTED")
        pass

    # Print contents of message to stdout
    def dump(self):
        print("E: NOT IMPLEMENTED")
        pass

    # Get/set the message address
    def get_address(self):
        return self.address

    def set_address(self, address):
        self.address = address

    # Get the zre_msg id and printable command
    def get_id(self):
        print("E: NOT IMPLEMENTED")
        pass

    def set_id(self, id):
        print("E: NOT IMPLEMENTED")
        pass
<<<<<<< HEAD
    
    def get_name(self):
        return self.name
    
    def set_name(self, name):
        self.name = name
    
=======

>>>>>>> a9fa6989
    def command(self):
        print("E: NOT IMPLEMENTED")
        pass

    # Get/set the sequence field
    def get_sequence(self):
        return self.sequence

    def set_sequence(self, sequence):
        self.sequence = sequence
<<<<<<< HEAD
    
    # Get/set the endpoint field
    def get_endpoint(self):
        return self.endpoint
    
    def set_endpoint(self, endpoint):
        self.endpoint = endpoint
        
=======

    # Get/set the ipaddress field
    def get_ipaddress(self):
        return self.ipaddress

    def set_ipaddress(self, ipaddr):
        self.ipaddress = ipaddr

    # Get/set the mailbox field
    def get_mailbox(self):
        return self.mailbox

    def set_mailbox(self, port):
        self.mailbox = port

>>>>>>> a9fa6989
    # Get/set the groups field
    def get_groups(self):
        return self.groups

    def set_groups(self, groups):
        self.groups = groups

    # Iterate through the groups field, and append a groups value
    # TODO: do we need this in python? l186 zre_msg.h

    #  Get/set the status field
    def get_status(self):
        return self.status

    def set_status(self, status):
        self.status = status

    # Get/set the headers field
    def get_headers(self):
        return self.headers

    def set_headers(self, headers):
        self.headers = headers

    # Get/set a value in the headers dictionary
    # TODO: l208 zre_msg.h

    # Get/set the group field
    def get_group(self):
        return self.group

    def set_group(self, group):
        self.group = group

    def _get_string(self):
        s_len = self._get_number1()
        s = struct.unpack_from(str(s_len) + 's', self.struct_data, offset=self._needle)
        self._needle += struct.calcsize('s' * s_len)
        return s[0].decode('UTF-8')

    def _get_number1(self):
        num = struct.unpack_from('>b', self.struct_data, offset=self._needle)
        self._needle += struct.calcsize('>b')
        return num[0]

    def _get_number2(self):
        num = struct.unpack_from('>H', self.struct_data, offset=self._needle)
        self._needle += struct.calcsize('>H')
        return num[0]

    def _get_number4(self):
        num = struct.unpack_from('>I', self.struct_data, offset=self._needle)
        self._needle += struct.calcsize('>I')
        return num[0]

    def _get_number8(self):
        num = struct.unpack_from('>Q', self.struct_data, offset=self._needle)
        self._needle += struct.calcsize('>Q')
        return num[0]

    def _get_long_string(self):
        s_len = self._get_number4()
        s = struct.unpack_from(str(s_len) + 's', self.struct_data, offset=self._needle)
        self._needle += struct.calcsize('s' * s_len)
        return s[0].decode('UTF-8')

    def _put_string(self, s):
        self._put_number1(len(s))
        d = struct.pack('%is' % len(s), s.encode('UTF-8'))
        self.struct_data += d

    def _put_number1(self, nr):
        d = struct.pack('>b', nr)
        self.struct_data += d

    def _put_number2(self, nr):
        d = struct.pack('>H', nr)
        self.struct_data += d

    def _put_number4(self, nr):
        d = struct.pack('>I', nr)
        self.struct_data += d

    def _put_number8(self, nr):
        d = struct.pack('>Q', nr)
        self.struct_data += d

    def _put_long_string(self, s):
        self._put_number4(len(s))
        d = struct.pack('%is' % len(s), s.encode('UTF-8'))
        self.struct_data += d

<<<<<<< HEAD
=======
    def _zre_dictstring_to_dict(self, s):
        l = s.split("=")
        return {l[0]: l[1]}

>>>>>>> a9fa6989
    def unpack_hello(self):
        """unpack a zre hello packet

        sequence      number 2
        endpoint      string
        groups        strings
        status        number 1
        name          string
        headers       dictionary
        """
        #self._needle = 0
        self.sequence = self._get_number2()
        #print(self.sequence)
        #print("needle is at: %i"% self._needle )
        self.endpoint = self._get_string()
        #print(self.ipaddress)
        #print("needle is at: %i"% self._needle )
        group_len = self._get_number4()
        #print("needle is at: %i"% self._needle )
        #print("grouplen: ", group_len)
        self.groups = []
        for x in range(group_len):
            self.groups.append(self._get_long_string())
        #print(self.groups)
        #print("post_group: needle is at: %i"% self._needle )
        self.status = self._get_number1()
        self.name = self._get_string()
        headers_len = self._get_number4()
        self.headers = {}
        for x in range(headers_len):
            key = self._get_string()
            val = self._get_long_string()
            self.headers.update({key: val})
            #import ast
            #for hdr in hdrlist:
            #    # TODO: safer to use ast.literal_eval
            #    headers.update(ast.literal_eval(hdr))
        #print(self.headers)

    def pack_hello(self):
        """Pack a zre hello packet

        sequence      number 2
        endpoint      string
        groups        strings
        status        number 1
        name          string
        headers       dictionary
        """
        # clear data
        #self.struct_data = b''
        #print(len(self.struct_data))
        #self._put_number2(0xAAA0)
        #self._put_number1(self.id)
        self._put_number2(self.sequence)
        self._put_string(self.endpoint)
        self._put_number4(len(self.groups))
        for g in self.groups:
            self._put_long_string(g)
        self._put_number1(self.status)
        self._put_string(self.name)
        self._put_number4(len(self.headers))
        for key, val in self.headers.items():
<<<<<<< HEAD
            self._put_string(key)
            self._put_long_string(val)

if __name__ == '__main__':
    testdata = struct.pack('>Hb9sII2sI2sI2sbb4sIb1sI1sb1sI1s',
                           11,         # sequence
                           9,          # str length
                           b"192:20123",   # endpoint
=======
            self._put_long_string("%s=%s" % (key, val))

if __name__ == '__main__':
    logger.addHandler(logging.StreamHandler())
    logger.setLevel(logging.DEBUG)

    testdata = struct.pack('Hb3sHbb2sb2sb2sbbb3sb3s',
                           11,         # sequence
                           3,          # str length
                           b"192",     # ipaddress
                           20123,      # mailbox
>>>>>>> a9fa6989
                           3,          # groups len
                           2, b"g1",   # length + groupname
                           2, b"g2",   # length + groupname
                           2, b"g3",   # length + groupname
                           4,          # status
<<<<<<< HEAD
                           4, b"NAME", # name
                           2,          # header len
                           1, b"a",    # length + dict
                           1, b"z",    # length + dict
                           1, b"b",    # length + dict
                           1, b"b"     # length + dict
                    )

    print("New ZRE HELLO message")
=======
                           2,          # header len
                           3, b"a=z",  # length + dict
                           3, b"b=x"   # length + dict
                    )
    logger.debug("New ZRE HELLO message")
>>>>>>> a9fa6989
    m = ZreMsg(ZreMsg.HELLO, data=testdata)

    logger.debug("Unpack a HELLO message")
    m.unpack_hello()

    logger.debug("Pack a HELLO message")
    m.pack_hello()
<<<<<<< HEAD
    print("Unpack the packed HELLO message")
=======

    logger.debug("Unpack the packed HELLO message")
>>>>>>> a9fa6989
    m.unpack_hello()<|MERGE_RESOLUTION|>--- conflicted
+++ resolved
@@ -39,13 +39,8 @@
 
 class ZreMsg(object):
 
-<<<<<<< HEAD
     VERSION = 2
     HELLO   = 1
-=======
-    VERSION = 1
-    HELLO = 1
->>>>>>> a9fa6989
     WHISPER = 2
     SHOUT = 3
     JOIN = 4
@@ -75,12 +70,7 @@
         frames = input_socket.recv_multipart()
         if input_socket.socket_type == zmq.ROUTER:
             self.address = frames.pop(0)
-<<<<<<< HEAD
-            #print("ZreMsg id from router sock: %s" %self.address)
-=======
             self.address = uuid.UUID(bytes=self.address)
-
->>>>>>> a9fa6989
             if not self.address:
                 logger.debug("Peer identity frame empty or malformed")
 
@@ -152,12 +142,9 @@
 
         # add id
         self._put_number1(self.id)
-<<<<<<< HEAD
         #print(self.struct_data)
         # add version
         self._put_number1(2)
-=======
->>>>>>> a9fa6989
 
         if self.id == ZreMsg.HELLO:
             self.pack_hello()
@@ -263,7 +250,6 @@
     def set_id(self, id):
         print("E: NOT IMPLEMENTED")
         pass
-<<<<<<< HEAD
     
     def get_name(self):
         return self.name
@@ -271,9 +257,6 @@
     def set_name(self, name):
         self.name = name
     
-=======
-
->>>>>>> a9fa6989
     def command(self):
         print("E: NOT IMPLEMENTED")
         pass
@@ -284,7 +267,6 @@
 
     def set_sequence(self, sequence):
         self.sequence = sequence
-<<<<<<< HEAD
     
     # Get/set the endpoint field
     def get_endpoint(self):
@@ -293,8 +275,6 @@
     def set_endpoint(self, endpoint):
         self.endpoint = endpoint
         
-=======
-
     # Get/set the ipaddress field
     def get_ipaddress(self):
         return self.ipaddress
@@ -309,7 +289,6 @@
     def set_mailbox(self, port):
         self.mailbox = port
 
->>>>>>> a9fa6989
     # Get/set the groups field
     def get_groups(self):
         return self.groups
@@ -402,13 +381,6 @@
         d = struct.pack('%is' % len(s), s.encode('UTF-8'))
         self.struct_data += d
 
-<<<<<<< HEAD
-=======
-    def _zre_dictstring_to_dict(self, s):
-        l = s.split("=")
-        return {l[0]: l[1]}
-
->>>>>>> a9fa6989
     def unpack_hello(self):
         """unpack a zre hello packet
 
@@ -472,34 +444,24 @@
         self._put_string(self.name)
         self._put_number4(len(self.headers))
         for key, val in self.headers.items():
-<<<<<<< HEAD
             self._put_string(key)
             self._put_long_string(val)
 
 if __name__ == '__main__':
+    logger.addHandler(logging.StreamHandler())
+    logger.setLevel(logging.DEBUG)
+    self._put_long_string("%s=%s" % (key, val))
+
     testdata = struct.pack('>Hb9sII2sI2sI2sbb4sIb1sI1sb1sI1s',
                            11,         # sequence
                            9,          # str length
                            b"192:20123",   # endpoint
-=======
-            self._put_long_string("%s=%s" % (key, val))
-
-if __name__ == '__main__':
-    logger.addHandler(logging.StreamHandler())
-    logger.setLevel(logging.DEBUG)
-
-    testdata = struct.pack('Hb3sHbb2sb2sb2sbbb3sb3s',
-                           11,         # sequence
-                           3,          # str length
-                           b"192",     # ipaddress
                            20123,      # mailbox
->>>>>>> a9fa6989
                            3,          # groups len
                            2, b"g1",   # length + groupname
                            2, b"g2",   # length + groupname
                            2, b"g3",   # length + groupname
                            4,          # status
-<<<<<<< HEAD
                            4, b"NAME", # name
                            2,          # header len
                            1, b"a",    # length + dict
@@ -508,14 +470,7 @@
                            1, b"b"     # length + dict
                     )
 
-    print("New ZRE HELLO message")
-=======
-                           2,          # header len
-                           3, b"a=z",  # length + dict
-                           3, b"b=x"   # length + dict
-                    )
     logger.debug("New ZRE HELLO message")
->>>>>>> a9fa6989
     m = ZreMsg(ZreMsg.HELLO, data=testdata)
 
     logger.debug("Unpack a HELLO message")
@@ -523,10 +478,6 @@
 
     logger.debug("Pack a HELLO message")
     m.pack_hello()
-<<<<<<< HEAD
-    print("Unpack the packed HELLO message")
-=======
 
     logger.debug("Unpack the packed HELLO message")
->>>>>>> a9fa6989
     m.unpack_hello()