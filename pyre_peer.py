import time
import zmq
import logging

logger = logging.getLogger(__name__)


class PyrePeer(object):

    PEER_EXPIRED = 10             # expire after 10s
    PEER_EVASIVE = 5              # mark evasive after 5s

    def __init__(self, ctx, identity):
        # TODO: what to do with container?
<<<<<<< HEAD
        self._ctx = ctx          # ZMQ context
        self.mailbox = None      # Socket through to peer
        self.identity = identity # Identity UUID
        self.endpoint = None     # Endpoint connected to
        self.name = ""           # Peer's public name
        self.evasive_at = 0      # Peer is being evasive
        self.expired_at = 0      # Peer has expired by now
        self.connected = False   # Peer will send messages
        self.ready = False       # Peer has said Hello to us
        self.status = 0         # Our status counter
        self.sent_sequence = 0   # Outgoing message sequence
        self.want_sequence = 0   # Incoming message sequence
        self.headers = []        # Peer headers

    #def __del__(self):
=======
        self._ctx = ctx           # ZMQ context
        self.mailbox = None       # Socket through to peer
        self.identity = identity  # Identity UUID
        self.endpoint = None      # Endpoint connected to
        self.evasive_at = 0       # Peer is being evasive
        self.expired_at = 0       # Peer has expired by now
        self.connected = False    # Peer will send messages
        self.ready = False        # Peer has said Hello to us
        self.status = 0           # Our status counter
        self.sent_sequence = 0    # Outgoing message sequence
        self.want_sequence = 0    # Incoming message sequence
        self.headers = []         # Peer headers
    # end __init__
>>>>>>> a9fa6989

    # Connect peer mailbox
    def connect(self, reply_to, endpoint):
        if self.connected:
            return

        # Create new outgoing socket (drop any messages in transit)
        self.mailbox = zmq.Socket(self._ctx, zmq.DEALER)
        # Set our caller 'From' identity so that receiving node knows
        # who each message came from.
        # Set our own identity on the socket so that receiving node
        # knows who each message came from. Note that we cannot use
        # the UUID directly as the identity since it may contain a
        # zero byte at the start, which libzmq does not like for
        # historical and arguably bogus reasons that it nonetheless
        # enforces.
        self.mailbox.setsockopt(zmq.IDENTITY, b'1' + reply_to.bytes)
        # Set a high-water mark that allows for reasonable activity
        self.mailbox.setsockopt(zmq.SNDHWM, PyrePeer.PEER_EXPIRED * 100)
        # Send messages immediately or return EAGAIN
        self.mailbox.setsockopt(zmq.SNDTIMEO, 0)

        tcp_endpoint = "tcp://{0}".format(endpoint)

        # Connect through to peer node
<<<<<<< HEAD
        self.mailbox.connect(endpoint)
        self.endpoint = endpoint
        self.connected = True
        self.ready = False
=======
        logger.debug("Connecting to peer {0} on endpoint {1}".format(self.identity, tcp_endpoint))

        self.mailbox.connect(tcp_endpoint)
        self.endpoint = endpoint
        self.connected = True
        self.ready = False
    # end connect
>>>>>>> a9fa6989

    # Disconnect peer mailbox
    # No more messages will be sent to peer until connected again
    def disconnect(self):
        # If connected, destroy socket and drop all pending messages
        if (self.connected):
            self.mailbox.close()
            self.mailbox = None
            self.endpoint = ""
            self.connected = False
            self.ready = False
    # end disconnect

    # Send message to peer
    def send(self, msg):
        if self.connected:
            self.sent_sequence += 1
            msg.set_sequence(self.sent_sequence)
<<<<<<< HEAD
            try:
                msg.send(self.mailbox)
            except zmq.EAGAIN as e:
                self.disconnect()
                return -1
=======
            #try:
            msg.send(self.mailbox)

            logger.debug("Sending to peer {0} message {1}".format(self.identity, msg.struct_data))

            #except Exception as e:
            #    print("msg send failed, %s" %e)
            #    self.disconnect()
            #zre_msg_set_sequence (*msg_p, ++(self->sent_sequence));
            #if (zre_msg_send (msg_p, self->mailbox) && errno == EAGAIN) {
                #self.disconnect()
                #return -1;
>>>>>>> a9fa6989
        else:
            logger.debug("Peer {0} is not connected".format(self.identity))
    # end send

    # Return peer connected status
    def is_connected(self):
        return self.connected
    # end is_connected

    # Return peer identity string
    def get_identity(self):
        return self.identity
    # end get_identity

    # Return peer connection endpoint
    def get_endpoint(self):
        if self.connected:
            return self.endpoint
        else:
            return ""
    # end get_endpoint

    # Register activity at peer
    def refresh(self):
        self.evasive_at = time.time() + self.PEER_EVASIVE
        self.expired_at = time.time() + self.PEER_EXPIRED
    # end refresh

    # Return future evasive time
    def evasive_at(self):
        return self.evasive_at
    # end evasiv_at

    # Return future expired time
    def expired_at(self):
        return self.expired_at
    # end expired_at

    # Return peer name
    def get_name(self):
        return self.name

    # Set peer name
    def set_name(self, name):
        self.name = name

    # Return peer status
    def get_status(self):
        return self.status
    # end get_status

    # Set peer status
    def set_status(self, status):
        self.status = status
    # end set_status

    # Return peer ready state
    def get_ready(self):
        return self.ready
    # end get_ready

    # Set peer ready state
    def set_ready(self, ready):
        self.ready = ready
    # end set_ready

    # Get peer header value
    def get_header(self, key):
        return self.headers.get(key, None)
    # end get_header

    # Get peer headers
    def get_headers(self):
        return self.headers

    # Set peer headers
    def set_headers(self, headers):
        self.headers = headers
    # end set_headers

    # Check peer message sequence
    def check_message(self, msg):
        recd_sequence = msg.get_sequence()
        self.want_sequence += 1
        if self.want_sequence == recd_sequence:
            return True
        else:
            self.want_sequence -= 1
            return False
    # end check_message<|MERGE_RESOLUTION|>--- conflicted
+++ resolved
@@ -12,7 +12,6 @@
 
     def __init__(self, ctx, identity):
         # TODO: what to do with container?
-<<<<<<< HEAD
         self._ctx = ctx          # ZMQ context
         self.mailbox = None      # Socket through to peer
         self.identity = identity # Identity UUID
@@ -26,23 +25,6 @@
         self.sent_sequence = 0   # Outgoing message sequence
         self.want_sequence = 0   # Incoming message sequence
         self.headers = []        # Peer headers
-
-    #def __del__(self):
-=======
-        self._ctx = ctx           # ZMQ context
-        self.mailbox = None       # Socket through to peer
-        self.identity = identity  # Identity UUID
-        self.endpoint = None      # Endpoint connected to
-        self.evasive_at = 0       # Peer is being evasive
-        self.expired_at = 0       # Peer has expired by now
-        self.connected = False    # Peer will send messages
-        self.ready = False        # Peer has said Hello to us
-        self.status = 0           # Our status counter
-        self.sent_sequence = 0    # Outgoing message sequence
-        self.want_sequence = 0    # Incoming message sequence
-        self.headers = []         # Peer headers
-    # end __init__
->>>>>>> a9fa6989
 
     # Connect peer mailbox
     def connect(self, reply_to, endpoint):
@@ -68,20 +50,12 @@
         tcp_endpoint = "tcp://{0}".format(endpoint)
 
         # Connect through to peer node
-<<<<<<< HEAD
-        self.mailbox.connect(endpoint)
-        self.endpoint = endpoint
-        self.connected = True
-        self.ready = False
-=======
         logger.debug("Connecting to peer {0} on endpoint {1}".format(self.identity, tcp_endpoint))
 
         self.mailbox.connect(tcp_endpoint)
         self.endpoint = endpoint
         self.connected = True
         self.ready = False
-    # end connect
->>>>>>> a9fa6989
 
     # Disconnect peer mailbox
     # No more messages will be sent to peer until connected again
@@ -100,26 +74,15 @@
         if self.connected:
             self.sent_sequence += 1
             msg.set_sequence(self.sent_sequence)
-<<<<<<< HEAD
+
             try:
                 msg.send(self.mailbox)
             except zmq.EAGAIN as e:
                 self.disconnect()
                 return -1
-=======
-            #try:
-            msg.send(self.mailbox)
 
             logger.debug("Sending to peer {0} message {1}".format(self.identity, msg.struct_data))
 
-            #except Exception as e:
-            #    print("msg send failed, %s" %e)
-            #    self.disconnect()
-            #zre_msg_set_sequence (*msg_p, ++(self->sent_sequence));
-            #if (zre_msg_send (msg_p, self->mailbox) && errno == EAGAIN) {
-                #self.disconnect()
-                #return -1;
->>>>>>> a9fa6989
         else:
             logger.debug("Peer {0} is not connected".format(self.identity))
     # end send
